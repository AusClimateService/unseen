"""Plot hottest SeaTac day in observations"""

import pdb
import sys

script_dir = sys.path[0]
repo_dir = "/".join(script_dir.split("/")[:-2])
module_dir = repo_dir + "/unseen"
sys.path.insert(1, module_dir)

import argparse
import warnings

warnings.filterwarnings("ignore")

import numpy as np
import matplotlib.pyplot as plt
import cartopy.crs as ccrs
import xarray as xr

import fileio
import general_utils


def plot_usa(
    da_tasmax, da_h500, outfile, metadata_key, command_log, data_source, point=None
):
    """Plot map of USA

    Args:
      da_tasmax (xarray DataArray) : maximum temperature data
      da_h500 (xarray DataArray) : 500hPa geopotential height data
      outfile (str) : output file name
      metadata_key (str) : key for image metadata entry
      command_log (str) : commnad log for metadata entry
      data_source (str) : data source for title
      point (list) : coordinates of point to plot (lon, lat)
    """

    assert data_source in ["Observations", "Model"]

    fig = plt.figure(figsize=[12, 5])
    map_proj = ccrs.LambertConformal(
        central_longitude=262.5, central_latitude=38.5, standard_parallels=[38.5, 38.5]
    )
    h500_levels = np.arange(5000, 6300, 50)

    ax = fig.add_subplot(111, projection=map_proj)

    da_tasmax.plot(
        ax=ax,
        transform=ccrs.PlateCarree(),
        cmap=plt.cm.hot_r,
        vmin=10,
        vmax=52,
        cbar_kwargs={"label": "maximum temperature (C)"},
    )  # alpha=0.7

    lines = da_h500.plot.contour(
        ax=ax, transform=ccrs.PlateCarree(), levels=h500_levels, colors=["0.1"]
    )
    ax.clabel(lines, colors=["0.1"], manual=False, inline=True)
    if point:
        lon, lat = point
        ax.plot(lon, lat, "bo", transform=ccrs.PlateCarree())
    ax.coastlines()
    ax.set_extent([-140, -60, 20, 70])
<<<<<<< HEAD
    ax.gridlines(linestyle="--")
    ax.set_title(f"Hottest day: {data_source}")
    plt.savefig(
        outfile,
        metadata={metadata_key: command_log},
        bbox_inches="tight",
        facecolor="white",
    )
=======
    ax.gridlines(linestyle='--', draw_labels=True)
    ax.set_title(f'Hottest day: {data_source}')
    plt.savefig(outfile, metadata={metadata_key: command_log}, bbox_inches='tight', facecolor='white')
>>>>>>> d0d665d7


def _main(args):
    """Run the command line program."""

    general_utils.set_plot_params(args.plotparams)

    ds_hgt = xr.open_dataset(args.hgt_file, engine="cfgrib")
    da_h500 = ds_hgt["z"].mean("time")
    da_h500 = da_h500 / 9.80665

    ds_tas = xr.open_dataset(args.tas_file, engine="cfgrib")
    da_tasmax = ds_tas["t2m"].max("time")
    da_tasmax = da_tasmax - 273.15

    new_log = fileio.get_new_log(repo_dir=repo_dir)
    metadata_key = fileio.image_metadata_keys[args.outfile.split(".")[-1]]
    plot_usa(
        da_tasmax,
        da_h500,
        args.outfile,
        metadata_key,
        new_log,
        "Observations",
        point=args.point,
    )


if __name__ == "__main__":
    parser = argparse.ArgumentParser(
        description=__doc__, formatter_class=argparse.RawDescriptionHelpFormatter
    )

    parser.add_argument("hgt_file", type=str, help="geopotential height file")
    parser.add_argument("tas_file", type=str, help="temperature file")
    parser.add_argument("outfile", type=str, help="output file")

    parser.add_argument(
        "--point",
        type=float,
        nargs=2,
        metavar=("lon", "lat"),
        default=None,
        help="plot marker at this point",
    )
    parser.add_argument(
        "--plotparams", type=str, default=None, help="matplotlib parameters (YAML file)"
    )

    args = parser.parse_args()
    _main(args)<|MERGE_RESOLUTION|>--- conflicted
+++ resolved
@@ -65,8 +65,7 @@
         ax.plot(lon, lat, "bo", transform=ccrs.PlateCarree())
     ax.coastlines()
     ax.set_extent([-140, -60, 20, 70])
-<<<<<<< HEAD
-    ax.gridlines(linestyle="--")
+    ax.gridlines(linestyle="--", draw_labels=True)
     ax.set_title(f"Hottest day: {data_source}")
     plt.savefig(
         outfile,
@@ -74,11 +73,6 @@
         bbox_inches="tight",
         facecolor="white",
     )
-=======
-    ax.gridlines(linestyle='--', draw_labels=True)
-    ax.set_title(f'Hottest day: {data_source}')
-    plt.savefig(outfile, metadata={metadata_key: command_log}, bbox_inches='tight', facecolor='white')
->>>>>>> d0d665d7
 
 
 def _main(args):
