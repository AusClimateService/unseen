"""Utilities for working with time axes and values"""

import re

import numpy as np
import cftime
from datetime import datetime
import xarray as xr

from . import array_handling


def check_date_format(date_list):
    """Check for YYYY-MM-DD format."""

    date_pattern = "([0-9]{4})-([0-9]{1,2})-([0-9]{1,2})"
    for date in date_list:
        assert re.search(date_pattern, date), "Date format must be YYYY-MM-DD"


def check_cftime(time_dim):
    """Check that time dimension is cftime.

    Args:
      time_dim (xarray DataArray) : Time dimension
    """

    t0 = time_dim.values.flatten()[0]
    cftime_types = list(cftime._cftime.DATE_TYPES.values())
    cftime_types.append(cftime._cftime.datetime)
    assert type(t0) in cftime_types, "Time dimension must use cftime objects"


def str_to_cftime(datestring, calendar="standard"):
    """Convert a date string to cftime object"""

    dt = datetime.strptime(datestring, "%Y-%m-%d")
    # cfdt = cftime.datetime(dt.year, dt.month, dt.day, calendar=calendar)
    cfdt = cftime.DatetimeJulian(dt.year, dt.month, dt.day)

    return cfdt


def cftime_to_str(time_dim):
    """Convert cftime array to YYY-MM-DD strings."""

    check_cftime(time_dim)
    str_times = [time.strftime("%Y-%m-%d") for time in time_dim.values]

    return str_times


def datetime_to_cftime(datetime_array):
    """Convert a numpy datetime array to a cftime array"""

    str_array = np.datetime_as_string(datetime_array, unit="D")
    str_to_cftime_func = np.vectorize(str_to_cftime)
    cftime_array = str_to_cftime_func(str_array)

    return cftime_array


def update_rate(da, input_freq, target_freq):
    """Update a flow rate due to temporal aggregation"""

    current_units = da.units
    rates_dict = {"D": "d-1", "M": "month-1", "Q": "season-1", "A": "yr-1"}
    input_rate = rates_dict[input_freq]
    if input_rate in current_units:
        target_rate = rates_dict[target_freq[0]]
        new_units = current_units.replace(input_rate, target_rate)
    else:
        new_units = current_units

    return new_units


def crop_to_complete_time_periods(ds, counts, input_freq, output_freq):
    """Crop an aggregated xarray dataset to include only complete time periods.

    Args:
      ds (xarray Dataset) : Temporally aggregated Dataset
      counts (xarray Data Array) : Number of samples in each aggregation
      input_freq (str) : Time frequency before temporal aggregation
      output_freq (str) : Time frequency after temporal aggregation
    """

    assert input_freq in ["D", "M"]
    assert output_freq in ["A-DEC", "M", "Q-NOV", "A-NOV"]

    # to X from X
    count_dict = {
        ("A", "D"): 365,
        ("A", "M"): 12,
        ("M", "D"): 28,
        ("Q", "M"): 3,
        ("Q", "D"): 89,
    }
    min_sample = count_dict[(output_freq[0], input_freq)]
    ds = ds.where(counts >= min_sample)

    return ds


def temporal_aggregation(
    ds,
    target_freq,
    input_freq,
    agg_method,
    variables,
    reset_times=False,
    complete=False,
):
    """Temporal aggregation of data.

    Args:
      ds (xarray Dataset)
      target_freq (str) : Target frequency for the resampling (see options below)
      agg_method (str) :  Aggregation method ('mean', 'min', 'max' or 'sum')
      variables (list) :  Variables in the dataset
      input_freq (str) :  Temporal frequency of input data (daily 'D', monthly 'M', annual 'A')
      reset_time (bool) : Shift time values after resampling so months match initial date
                          (used mainly for forecast data)
      complete (bool) :   Keep only complete time units (e.g. complete years or months)

    Valid target frequencies:
      A-DEC (annual, with date label being last day of year)
      M (monthly, with date label being last day of month)
      Q-NOV (DJF, MAM, JJA, SON, with date label being last day of season)
      A-NOV (annual Dec-Nov, date label being last day of the year)
    """

    assert target_freq in ["A-DEC", "M", "Q-NOV", "A-NOV"]
    assert input_freq in ["D", "M", "Q", "A"]

    if "time" not in ds.dims:
        ds = array_handling.reindex_forecast(ds)
        reindexed = True
    else:
        reindexed = False

    start_time = ds["time"].values[0]
    counts = ds[variables[0]].resample(time=target_freq).count(dim="time")

    if input_freq == target_freq[0]:
        pass
    elif agg_method == "max":
        ds = ds.resample(time=target_freq).max(dim="time", keep_attrs=True)
    elif agg_method == "min":
        ds = ds.resample(time=target_freq).min(dim="time", keep_attrs=True)
    elif agg_method == "sum":
        ds = ds.resample(time=target_freq).sum(dim="time", keep_attrs=True)
        for var in variables:
            ds[var].attrs["units"] = update_rate(ds[var], input_freq, target_freq)
    elif agg_method == "mean":
        if input_freq == "D":
            ds = ds.resample(time=target_freq).mean(dim="time", keep_attrs=True)
        elif input_freq == "M":
            ds = monthly_downsample_mean(ds, target_freq, variables)
        else:
            raise ValueError(f"Unsupported input time frequency: {input_freq}")
    else:
        raise ValueError(f"Unsupported temporal aggregation method: {agg_method}")

    if reset_times:
        diff = ds["time"].values[0] - start_time
        ds["time"] = ds["time"] - diff
        assert ds["time"].values[0] == start_time

    if complete:
        ds = crop_to_complete_time_periods(ds, counts, input_freq, target_freq)

    if reindexed:
        ds = ds.compute()
        ds = array_handling.time_to_lead(ds, target_freq[0])

    return ds


def monthly_downsample_mean(ds, target_freq, variables):
    """Downsample monthly data.

    Accounts for the different number of days in each month.
    """

    days_in_month = ds["time"].dt.days_in_month
    weighted_mean = (ds * days_in_month).resample(time=target_freq).sum(
        dim="time", keep_attrs=True
    ) / days_in_month.resample(time=target_freq).sum(dim="time")
    weighted_mean.attrs = ds.attrs
    for var in variables:
        weighted_mean[var].attrs = ds[var].attrs

    return weighted_mean


def get_clim(ds, dims, time_period=None, groupby_init_month=False):
    """Calculate climatology.

    Args:
      ds (xarray DataSet or DataArray)
      dims (str or list) : Dimension/s over which to calculate climatology
      time_period (list) : Time period
      groupby_init_month (bool) : Calculate separate climatologies for each
                                  forecast initialisation month
    """

    if time_period is not None:
        ds = select_time_period(ds.copy(), time_period)
        ds.attrs["climatological_period"] = str(time_period)

    if groupby_init_month:
        clim = ds.groupby("init_date.month").mean(dims, keep_attrs=True)
    else:
        clim = ds.mean(dims, keep_attrs=True)

    return clim


<<<<<<< HEAD
def select_time_period(da, period, time_name="time"):
    """Select a period of time.

    Parameters
    ----------
    da : xarray DataArray
        Input array containing time dimension or variable. The time
        dimension of variable should be cftime but can contain nans.
    period : list of str
        Start and stop dates (in YYYY-MM-DD format)
    time_name: str
        Name of the time dimension or variable

    Returns
    -------
    masked : xarray DataArray
        Array containing only times within provided period
=======
def select_time_period(ds, period):
    """Select a period of time.

    Args:
      ds (xarray DataSet or DataArray)
      period (list) : Start and stop dates (in YYYY-MM-DD format)

    Only works for cftime objects.
>>>>>>> b38788e4
    """

    def _inbounds(t, bnds):
        """Check if time in bounds, allowing for nans"""
        if t != t:
            return False
        else:
            return (t >= bnds[0]) & (t <= bnds[1])

    _vinbounds = np.vectorize(_inbounds)
    _vinbounds.excluded.add(1)

    check_date_format(period)
    start, stop = period

<<<<<<< HEAD
    if time_name in da.dims:
        selection = da.sel({time_name: slice(start, stop)})
    elif time_name in da.coords:
        try:
            calendar = da[time_name].calendar_type.lower()
=======
    if "time" in ds.dims:
        selection = ds.sel({"time": slice(start, stop)})
    elif "time" in ds.coords:
        try:
            calendar = ds["time"].calendar_type.lower()
>>>>>>> b38788e4
        except AttributeError:
            calendar = "standard"
        time_bounds = xr.cftime_range(
            start=start, end=stop, periods=2, freq=None, calendar=calendar
        )
<<<<<<< HEAD
        time_values = da[time_name].values
        mask = _vinbounds(time_values, time_bounds)
        selection = da.where(mask)
=======
        time_values = ds["time"].compute()
        check_cftime(time_values)
        mask = (time_values >= time_bounds[0]) & (time_values <= time_bounds[1])
        selection = ds.where(mask)
>>>>>>> b38788e4
    else:
        raise ValueError("No time axis for masking")
    selection.attrs = ds.attrs

    return selection<|MERGE_RESOLUTION|>--- conflicted
+++ resolved
@@ -217,7 +217,6 @@
     return clim
 
 
-<<<<<<< HEAD
 def select_time_period(da, period, time_name="time"):
     """Select a period of time.
 
@@ -235,16 +234,6 @@
     -------
     masked : xarray DataArray
         Array containing only times within provided period
-=======
-def select_time_period(ds, period):
-    """Select a period of time.
-
-    Args:
-      ds (xarray DataSet or DataArray)
-      period (list) : Start and stop dates (in YYYY-MM-DD format)
-
-    Only works for cftime objects.
->>>>>>> b38788e4
     """
 
     def _inbounds(t, bnds):
@@ -260,34 +249,19 @@
     check_date_format(period)
     start, stop = period
 
-<<<<<<< HEAD
     if time_name in da.dims:
         selection = da.sel({time_name: slice(start, stop)})
     elif time_name in da.coords:
         try:
             calendar = da[time_name].calendar_type.lower()
-=======
-    if "time" in ds.dims:
-        selection = ds.sel({"time": slice(start, stop)})
-    elif "time" in ds.coords:
-        try:
-            calendar = ds["time"].calendar_type.lower()
->>>>>>> b38788e4
         except AttributeError:
             calendar = "standard"
         time_bounds = xr.cftime_range(
             start=start, end=stop, periods=2, freq=None, calendar=calendar
         )
-<<<<<<< HEAD
         time_values = da[time_name].values
         mask = _vinbounds(time_values, time_bounds)
         selection = da.where(mask)
-=======
-        time_values = ds["time"].compute()
-        check_cftime(time_values)
-        mask = (time_values >= time_bounds[0]) & (time_values <= time_bounds[1])
-        selection = ds.where(mask)
->>>>>>> b38788e4
     else:
         raise ValueError("No time axis for masking")
     selection.attrs = ds.attrs
