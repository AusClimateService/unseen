"""Functions for array handling and manipulation."""

import numpy as np
import xarray as xr
import cftime

import time_utils


def stack_by_init_date(
    ds,
    init_dates,
    n_lead_steps,
    time_dim="time",
    init_dim="init_date",
    lead_dim="lead_time",
):
    """Stack timeseries array in inital date / lead time format.

    Args:
      ds (xarray Dataset)
      init_dates (list) : Initial dates in YYYY-MM-DD format
      n_lead_steps (int) : Maximum lead time
      time_dim (str) : The name of the time dimension on ds
      init_dim (str) : The name of the initial date dimension on the output array
      lead_dim (str) : The name of the lead time dimension on the output array

    Note, only initial dates that fall within the time range of the input
    timeseries are retained. Thus, inital dates prior to the time range of
    the input timeseries that include data at longer lead times are not
    included in the output dataset. To include these data, prepend the input
    timeseries with nans so that the initial dates in question are present
    in the time dimension of the input timeseries.

    """
    # Only keep init dates that fall within available times
    times = ds[time_dim]
    init_dates = init_dates[
        np.logical_and(init_dates >= times.min(), init_dates <= times.max())
    ]

    # Initialise indexes of specified inital dates and time info for each initial date
    time2d = np.empty((len(init_dates), n_lead_steps), "object")
<<<<<<< HEAD
    time2d[:] = cftime.DatetimeGregorian(3000, 1, 1)  # Year 3000 where data do not exist
=======
    time2d[:] = cftime.DatetimeGregorian(
        3000, 1, 1
    )  # Year 3000 where data do not exist
>>>>>>> 2e65b6bb
    init_date_indexes = []
    for ndate, init_date in enumerate(init_dates):
        start_index = np.where(times == init_date)[0][0]
        end_index = start_index + n_lead_steps
        time_slice = ds[time_dim][start_index:end_index]
        time2d[ndate, : len(time_slice)] = time_slice
        init_date_indexes.append(start_index)

    # Use `rolling` to stack timeseries like forecasts
    # Note, rolling references each window to the RH edge of the window. Hence we reverse the timeseries
    # so that each window starts at the specified initial date and includes n_lead_steps to the right of
    # that element
    ds = ds.copy().sel({time_dim: slice(None, None, -1)})
    init_date_indexes = [ds.sizes[time_dim] - 1 - i for i in init_date_indexes]

    ds = ds.rolling({time_dim: n_lead_steps}, min_periods=1).construct(
        lead_dim, keep_attrs=True
    )
    ds = ds.isel({time_dim: init_date_indexes})

    # Account for reversal of timeseries
    ds = ds.sel({lead_dim: slice(None, None, -1)})

    ds = ds.rename({time_dim: init_dim})
    ds = ds.assign_coords({lead_dim: ds[lead_dim].values})
    ds = ds.assign_coords({time_dim: ([init_dim, lead_dim], time2d)})

    return ds


def reindex_forecast(ds, dropna=False):
    """Switch out lead_time axis for time axis (or vice versa) in a forecast dataset."""

    if "lead_time" in ds.dims:
        index_dim = "lead_time"
        reindex_dim = "time"
    elif "time" in ds.dims:
        index_dim = "time"
        reindex_dim = "lead_time"
    else:
        raise ValueError("Neither a time nor lead_time dimension can be found")
    swap = {index_dim: reindex_dim}
    to_concat = []
    for init_date in ds["init_date"]:
        fcst = ds.sel({"init_date": init_date})
        fcst = fcst.where(fcst[reindex_dim].notnull(), drop=True)
        fcst = fcst.assign_coords({"lead_time": fcst["lead_time"].astype(int)})
        to_concat.append(fcst.swap_dims(swap))
    concat = xr.concat(to_concat, dim="init_date")
    if dropna:
        concat = concat.where(concat.notnull(), drop=True)

    return concat


def time_to_lead(ds, freq):
    """Convert from time to (a newly created) lead_time dimension."""

    time_values = []
    datasets = []
    time_attrs = ds["time"].attrs
    for init_date, ds_init_date in list(ds.groupby("init_date")):
        ds_init_date_cropped = ds_init_date.dropna("time")
        time_values.append(ds_init_date_cropped["time"].values)
        ds_init_date_cropped = to_init_lead(ds_init_date_cropped, init_date=init_date)
        datasets.append(ds_init_date_cropped)
    ds = xr.concat(datasets, dim="init_date")
    time_values = np.stack(time_values, axis=-1)
    time_dimension = xr.DataArray(
        time_values,
        attrs=time_attrs,
        dims={"lead_time": ds["lead_time"], "init_date": ds["init_date"]},
    )
    ds = ds.assign_coords({"time": time_dimension})
    ds["lead_time"].attrs["units"] = freq

    return ds


def to_init_lead(ds, init_date=None):
    """Switch out time axis for init_date and lead_time."""

    lead_time = range(len(ds["time"]))
    if not init_date:
        init_date = time_utils.str_to_cftime(ds["time"].values[0].strftime("%Y-%m-%d"))
    new_coords = {"lead_time": lead_time, "init_date": init_date}
    ds = ds.rename({"time": "lead_time"})
    ds = ds.assign_coords(new_coords)

    return ds<|MERGE_RESOLUTION|>--- conflicted
+++ resolved
@@ -41,13 +41,9 @@
 
     # Initialise indexes of specified inital dates and time info for each initial date
     time2d = np.empty((len(init_dates), n_lead_steps), "object")
-<<<<<<< HEAD
-    time2d[:] = cftime.DatetimeGregorian(3000, 1, 1)  # Year 3000 where data do not exist
-=======
     time2d[:] = cftime.DatetimeGregorian(
         3000, 1, 1
     )  # Year 3000 where data do not exist
->>>>>>> 2e65b6bb
     init_date_indexes = []
     for ndate, init_date in enumerate(init_dates):
         start_index = np.where(times == init_date)[0][0]
