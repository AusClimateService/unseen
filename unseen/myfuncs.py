import sys
repo_dir = sys.path[0]
import os
import re
import argparse
import pdb

import git
import yaml
import shutil
import zipfile
import cftime
from datetime import datetime
import numpy as np
import pandas as pd
import xarray as xr
import dask
import geopandas as gp
import regionmask
import cmdline_provenance as cmdprov
import xclim


## Miscellanous utilities


class store_dict(argparse.Action):
    def __call__(self, parser, namespace, values, option_string=None):
        setattr(namespace, self.dest, dict())
        for value in values:
            key, val = value.split('=')
            if ':' in val:
                start, end = val.split(':')
                try:
                    start = int(start)
                    end = int(end)
                except ValueError:
                    pass
                val = slice(start, end)
            else:
                try:
                    val = int(val)
                except ValueError:
                    pass
            getattr(namespace, self.dest)[key] = val


def convert_units(da, target_units):
    """Convert units.
    
    Args:
      da (xarray DataArray)
      target_units (str)
    """

    xclim_unit_check = {'deg_k': 'degK'}

    if da.attrs['units'] in xclim_unit_check:
        da.attrs['units'] = xclim_unit_check[da.units]

    da = xclim.units.convert_units_to(da, target_units)

    return da


## Time utilities


def check_date_format(date_list):
    """Check for YYYY-MM-DD format."""

    date_pattern = '([0-9]{4})-([0-9]{1,2})-([0-9]{1,2})'
    for date in date_list:
        assert re.search(date_pattern, date), \
            'Date format must be YYYY-MM-DD'


def check_cftime(time_dim):
    """Check that time dimension is cftime.

    Args:
      time_dim (xarray DataArray) : Time dimension
    """

    t0 = time_dim.values[0]
    assert type(t0) in cftime._cftime.DATE_TYPES.values(), \
        'Time dimension must use cftime objects'


def str_to_cftime(datestring, calendar):
    """Convert a date string to cftime object"""
    
    dt = datetime.strptime(datestring, '%Y-%m-%d')
    cfdt = cftime.datetime(dt.year, dt.month, dt.day, calendar=calendar)
     
    return cfdt


def cftime_to_str(time_dim):
    """Convert cftime array to YYY-MM-DD strings."""

    check_cftime(time_dim)
    str_times = [time.strftime('%Y-%m-%d') for time in time_dim.values]

    return str_times


def temporal_aggregation(ds, target_freq, agg_method, input_freq=None):
    """Temporal aggregation of data.

    Args:
      ds (xarray Dataset)
      target_freq (str) : Target frequency for the resampling (see options below)
      agg_method (str) : Aggregation method ('mean' or 'sum')
      input_freq (str) : Temporal frequency of input data (daily 'D' or monthly 'M')

    Valid target frequencies:
      A-DEC (annual, with date label being last day of year) 
      M (monthly, with date label being last day of month)
      Q-NOV (DJF, MAM, JJA, SON, with date label being last day of season)
      A-NOV (annual Dec-Nov, date label being last day of the year)
    """

    assert target_freq in ['A-DEC', 'M', 'Q-NOV', 'A-NOV']

    if not input_freq:
        input_freq = xr.infer_freq(ds.indexes['time'][0:3])

    if input_freq == target_freq:
        pass
    elif agg_method == 'sum':
        ds = ds.resample(time=target_freq).sum(keep_attrs=True)
    elif agg_method == 'mean':
        if input_freq == 'D':
            ds = ds.resample(time=target_freq).mean(keep_attrs=True)
        elif input_freq == 'M':
            ds = monthly_downsample_mean(ds, target_freq)
        else:
            raise ValueError(f'Unsupported input time frequency: {input_freq}')    
    else:
        raise ValueError(f'Unsupported temporal aggregation method: {agg_method}') 

    return ds


def monthly_downsample_mean(ds, target_freq):
    """Downsample monthly data.

    Accounts for the different number of days in each month.
    """

    days_in_month = ds['time'].dt.days_in_month
    weighted_mean = ( (ds * days_in_month).resample(time=target_freq).sum(keep_attrs=True) / days_in_month.resample(time=target_freq).sum() )

<<<<<<< HEAD
    return weighted_mean
=======
    days_in_yr = days_in_year(ds)
    days_in_mon = ds['time'].dt.days_in_month
    annual_fraction = days_in_mon / days_in_yr
    np.testing.assert_allclose(annual_fraction.groupby('time.year').sum().min(), 1.0)
    np.testing.assert_allclose(annual_fraction.groupby('time.year').sum().max(), 1.0)
    annual_mean = (ds * annual_fraction).resample(time=target_freq).sum()

    return annual_mean


def monthly_to_seasonal_mean(ds, target_freq):
    """Monthly to seasonal mean"""

    days_in_seas = days_in_season(ds)
    days_in_mon = ds['time'].dt.days_in_month
    season_fraction = days_in_mon / days_in_seas
    # TODO: assert_allclose 
    seasonal_mean = (ds * season_fraction).resample(time=target_freq).sum()

    return seasonal_mean
>>>>>>> 0c460a1b


## File I/O


def open_file(infile,
              chunks='auto',
              metadata_file=None,
              variables=[],
              region=None,
              no_leap_days=False,
              time_freq=None,
              time_agg=None,
              input_freq=None,
              isel={},
              sel={},
              units={},
              ):
    """Create an xarray Dataset from an input zarr file.

    Args:
      infile (str) : Input file path
      chunks (dict) : Chunks for xarray.open_zarr 
      metadata_file (str) : YAML file specifying required file metadata changes
      variables (list) : Variables of interest
      region (str) : Spatial subset (extract this region)
      no_leap_days (bool) : Remove leap days from data
      time_freq (str) : Target temporal frequency for resampling
      time_agg (str) : Temporal aggregation method ('mean' or 'sum')
      input_freq (str) : Input time frequency for resampling (estimated if not provided) 
      isel (dict) : Selection using xarray.Dataset.isel
      sel (dict) : Selection using xarray.Dataset.sel
      units (dict) : Variable/s (keys) and desired units (values)
    """

    ds = xr.open_zarr(infile, consolidated=True, use_cftime=True, chunks=chunks)
    #if chunks:
    #    ds = ds.chunk(input_chunks)
    
    # Metadata
    if metadata_file:
        ds = fix_metadata(ds, metadata_file, variables)

    # Variable selection
    if variables:
        ds = ds[variables]

    # Spatial subsetting and aggregation
    if region:
        ds = select_region(ds, regions[region])

    # Temporal aggregation
    #with dask.config.set(**{'array.slicing.split_large_chunks': True}):
    if no_leap_days:
        ds = ds.sel(time=~((ds['time'].dt.month == 2) & (ds['time'].dt.day == 29)))
    if time_freq:
        assert time_agg, """Provide a time_agg ('mean' or 'sum')"""
        ds = temporal_aggregation(ds, time_freq, time_agg, input_freq=input_freq)

    # General selection/subsetting
    if isel:
        ds = ds.isel(isel)
    if sel:
        ds = ds.sel(sel)

    # Units
    for var, target_units in units.items():
        ds[var] = convert_units(ds[var], target_units)

    assert type(ds) == xr.core.dataset.Dataset

    return ds


def open_mfforecast(infiles, **kwargs):
    """Open multi-file forecast."""

    datasets = []
    for infile in infiles:
        ds = open_file(infile, **kwargs)
        ds = to_init_lead(ds)
        datasets.append(ds)
    ds = xr.concat(datasets, dim='init_date')

    time_values = [ds.get_index('init_date').shift(int(lead), 'D') for lead in ds['lead_time']]
    time_dimension = xr.DataArray(time_values,
                                  dims={'lead_time': ds['lead_time'],
                                        'init_date': ds['init_date']})
    ds = ds.assign_coords({'time': time_dimension})
    ds['lead_time'].attrs['units'] = 'D'

    return ds


def fix_metadata(ds, metadata_file, variables):
    """Edit the attributes of an xarray Dataset.
    
    ds (xarray Dataset or DataArray)
    metadata_file (str) : YAML file specifying required file metadata changes
    variables (list): Variables to rename (provide target name)
    """
 
    with open(metadata_file, 'r') as reader:
        metadata_dict = yaml.load(reader, Loader=yaml.BaseLoader)

    valid_keys = ['rename', 'drop_coords', 'units']
    for key in metadata_dict.keys():
        if not key in valid_keys:
            raise KeyError(f'Invalid metadata key: {key}')

    if 'rename' in metadata_dict:
        valid_vars = variables + ['time']
        for orig_var, target_var in metadata_dict['rename'].items():
            if target_var in valid_vars:
                ds = ds.rename({orig_var: target_var})

    if 'drop_coords' in metadata_dict:
        for drop_coord in metadata_dict['drop_coords']:
            if drop_coord in ds.coords:
                ds = ds.drop(drop_coord)

    if 'units' in metadata_dict:
        for var, units in metadata_dict['units'].items():
            ds[var].attrs['units'] = units

    return ds


def get_new_log(infile_logs=None):
    """Generate command log for output file.

    Args:
      infile_logs (dict) : keys are file names,
        values are the command log
    """

    try:
        repo = git.Repo(repo_dir)
        repo_url = repo.remotes[0].url.split('.git')[0]
    except git.exc.InvalidGitRepositoryError:
        repo_url = None
    new_log = cmdprov.new_log(code_url=repo_url,
                              infile_logs=infile_logs)

    return new_log


def zip_zarr(zarr_filename, zip_filename):
    """Zip a zarr collection"""
    
    with zipfile.ZipFile(zip_filename, "w", compression=zipfile.ZIP_STORED, allowZip64=True) as fh:
        for root, _, filenames in os.walk(zarr_filename):
            for each_filename in filenames:
                each_filename = os.path.join(root, each_filename)
                fh.write(each_filename, os.path.relpath(each_filename, zarr_filename))


def to_zarr(ds, filename):
    """Write to zarr file"""
                
    for var in ds.variables:
        ds[var].encoding = {}

    if filename[-4:] == '.zip':
        zarr_filename = filename[:-4]
    else:
        zarr_filename = filename

    ds.to_zarr(zarr_filename, mode='w', consolidated=True)
    if filename[-4:] == '.zip':
        zip_zarr(zarr_filename, filename)
        shutil.rmtree(zarr_filename)


## Array handling


def stack_by_init_date(ds, init_dates, n_lead_steps, freq='D'):
    """Stack timeseries array in inital date / lead time format.

    Args:
      ds (xarray Dataset)
      init_dates (list) : Initial dates in YYYY-MM-DD format
      n_lead_steps (int) : Maximum lead time
      freq (str) : Time-step frequency
    """

    check_date_format(init_dates)
    check_cftime(ds['time'])

    rounded_times = ds['time'].dt.floor(freq).values
    ref_time = init_dates[0]
    ref_calendar = rounded_times[0].calendar
    ref_var = list(ds.keys())[0]
    ref_array = ds[ref_var].sel(time=ref_time).values    

    time2d = np.empty((len(init_dates), n_lead_steps), 'object')
    init_date_indexes = []
    offset = n_lead_steps - 1
    for ndate, date in enumerate(init_dates):
        date_cf = str_to_cftime(date, ref_calendar)
        start_index = np.where(rounded_times == date_cf)[0][0]
        end_index = start_index + n_lead_steps
        time2d[ndate, :] = ds['time'][start_index:end_index].values
        init_date_indexes.append(start_index + offset)

    ds = ds.rolling(time=n_lead_steps, min_periods=1).construct("lead_time")
    ds = ds.assign_coords({'lead_time': ds['lead_time'].values})
    ds = ds.rename({'time': 'init_date'})
    ds = ds.isel(init_date=init_date_indexes)
    ds = ds.assign_coords({'init_date': time2d[:, 0]})
    ds = ds.assign_coords({'time': (['init_date', 'lead_time'], time2d)})
    ds['lead_time'].attrs['units'] = freq

    actual_array = ds[ref_var].sel({'init_date': ref_time, 'lead_time': 0}).values
    np.testing.assert_allclose(actual_array[0], ref_array[0])
    
    # TODO: Return nans if requested times lie outside of the available range
    
    return ds


def reindex_forecast(ds, dropna=False):
    """Switch out lead_time axis for time axis (or vice versa) in a forecast dataset."""
    
    if 'lead_time' in ds.dims:
        index_dim = 'lead_time'
        reindex_dim = 'time'
    elif 'time' in ds.dims:
        index_dim = 'time'
        reindex_dim = 'lead_time'
    else:
        raise ValueError("Neither a time nor lead_time dimension can be found")
    swap = {index_dim: reindex_dim}
    to_concat = []
    for init_date in ds['init_date']:
        fcst = ds.sel({'init_date': init_date})
        fcst = fcst.where(fcst[reindex_dim].notnull(), drop=True)
        fcst = fcst.assign_coords({'lead_time': fcst['lead_time'].astype(int)})
        to_concat.append(fcst.swap_dims(swap))
    concat = xr.concat(to_concat, dim='init_date')
    if dropna:
        concat = concat.where(concat.notnull(), drop=True)
    
    return concat


def to_init_lead(ds):
    """Switch out time axis for init_date and lead_time."""

    lead_time = range(len(ds['time']))
    init_date = np.datetime64(ds['time'].values[0].strftime('%Y-%m-%d'))
    new_coords = {'lead_time': lead_time, 'init_date': init_date}
    ds = ds.rename({'time': 'lead_time'})
    ds = ds.assign_coords(new_coords)

    return ds


## Region selection


regions = {'AUS-BOX': [-44, -11, 113, 154],
           'AUS-SHAPE': 'NRM_regions_2020.zip',
           'MEL-POINT': (-37.81, 144.96),
           'TAS-POINT': (-42, 146.5),
           }


def select_region(ds, region):
    """Select region.
    
    Args:
      ds (xarray Dataset or DataArray)
      region (str) : Region name
    """
    
    if type(region) == str:
        ds = select_shapefile_region(ds, region)
    elif len(region) == 4:
        ds = select_box_region(ds, region)
    elif len(region) == 2:
        ds = select_point_region(ds, region)
    else:
        raise ValueError('region is not a box (4 values) or point (2 values)')
    
    return ds


def select_shapefile_region(ds, shapefile):
    """Select region using a shapefile"""

    lon = ds['lon'].values
    lat = ds['lat'].values

    regions_gp = gp.read_file(shapefile)
    regions_xr = regionmask.mask_geopandas(regions_gp, lon, lat)

    mask = xr.where(regions_xr.notnull(), True, False)
    ds = ds.where(mask)

    return ds


def select_box_region(ds, box):
    """Select grid points that fall within a lat/lon box.
    
    Args:
      ds (xarray Dataset or DataArray)
      box (list) : [south bound, north bound, east bound, west bound]
    """

    lat_south_bound, lat_north_bound, lon_east_bound, lon_west_bound = box
    assert -90 <= lat_south_bound <= 90, "Valid latitude range is [-90, 90]"
    assert -90 <= lat_north_bound <= 90, "Valid latitude range is [-90, 90]"
    assert lat_south_bound < lat_north_bound, "South bound greater than north bound"
    assert 0 <= lon_east_bound < 360, "Valid longitude range is [0, 360)"
    assert 0 <= lon_west_bound < 360, "Valid longitude range is [0, 360)"
    
    ds = ds.assign_coords({'lon': (da['lon'] + 360)  % 360})
        
    mask_lat = (ds['lat'] > lat_south_bound) & (ds['lat'] < lat_north_bound)
    if lon_east_bound < lon_west_bound:
        mask_lon = (ds['lon'] > lon_east_bound) & (ds['lon'] < lon_west_bound)
    else:
        mask_lon = (ds['lon'] > lon_east_bound) | (ds['lon'] < lon_west_bound)
    
    ds = ds.where(mask_lat & mask_lon, drop=True) 
        
    #if sort:
    #    da = da.sortby(lat_name).sortby(lon_name)
    #da.sel({'lat': slice(box[0], box[1]), 'lon': slice(box[2], box[3])})

    return ds


def select_point_region(ds, point):
    """Select a single grid point.
    
    Args:
      ds (xarray Dataset or DataArray)
      point (list) : [lat, lon]
    """
    
    lat, lon = point
    ds = ds.sel({'lat': lat, 'lon': lon}, method='nearest', drop=True)
    
    return ds
<|MERGE_RESOLUTION|>--- conflicted
+++ resolved
@@ -152,30 +152,7 @@
     days_in_month = ds['time'].dt.days_in_month
     weighted_mean = ( (ds * days_in_month).resample(time=target_freq).sum(keep_attrs=True) / days_in_month.resample(time=target_freq).sum() )
 
-<<<<<<< HEAD
     return weighted_mean
-=======
-    days_in_yr = days_in_year(ds)
-    days_in_mon = ds['time'].dt.days_in_month
-    annual_fraction = days_in_mon / days_in_yr
-    np.testing.assert_allclose(annual_fraction.groupby('time.year').sum().min(), 1.0)
-    np.testing.assert_allclose(annual_fraction.groupby('time.year').sum().max(), 1.0)
-    annual_mean = (ds * annual_fraction).resample(time=target_freq).sum()
-
-    return annual_mean
-
-
-def monthly_to_seasonal_mean(ds, target_freq):
-    """Monthly to seasonal mean"""
-
-    days_in_seas = days_in_season(ds)
-    days_in_mon = ds['time'].dt.days_in_month
-    season_fraction = days_in_mon / days_in_seas
-    # TODO: assert_allclose 
-    seasonal_mean = (ds * season_fraction).resample(time=target_freq).sum()
-
-    return seasonal_mean
->>>>>>> 0c460a1b
 
 
 ## File I/O
