--- conflicted
+++ resolved
@@ -27,29 +27,14 @@
 
     ds_fcst = fileio.open_file(args.fcst_file, variables=[args.var])
     da_fcst = ds_fcst[args.var]
-<<<<<<< HEAD
-    # init_dates = time_utils.cftime_to_str(da_fcst["init_date"])
-    # n_lead_steps = int(da_fcst["lead_time"].values.max()) + 1
-
-    ds_obs = fileio.open_file(args.obs_file, variables=[args.var])
-    da_obs = ds_obs[args.var]
-
+    init_dates = time_utils.cftime_to_str(da_fcst["init_date"])
+    n_lead_steps = int(da_fcst["lead_time"].values.max()) + 1
+    
     bias = bias_correction.get_bias(
-        da_fcst, da_obs, args.method, time_period=args.base_period, monthly=args.monthly
+        da_fcst, da_obs, args.method, time_period=args.base_period
     )
-    da_fcst_bc = bias_correction.remove_bias(
-        da_fcst, bias, args.method, monthly=args.monthly
-    )
-
-=======
-    init_dates = time_utils.cftime_to_str(da_fcst['init_date'])
-    n_lead_steps = int(da_fcst['lead_time'].values.max()) + 1
-    
-    bias = bias_correction.get_bias(da_fcst, da_obs, args.method,
-                                    time_period=args.base_period)
     da_fcst_bc = bias_correction.remove_bias(da_fcst, bias, args.method)
     
->>>>>>> cc1ac739
     ds_fcst_bc = da_fcst_bc.to_dataset()
     infile_logs = {
         args.fcst_file: ds_fcst.attrs["history"],
@@ -80,18 +65,11 @@
     )
     parser.add_argument("outfile", type=str, help="Output file")
 
-<<<<<<< HEAD
     parser.add_argument(
         "--base_period",
         type=str,
         nargs=2,
         help="Start and end date for baseline (YYYY-MM-DD format)",
-    )
-    parser.add_argument(
-        "--monthly",
-        action="store_true",
-        default=False,
-        help="Monthly climatology / bias removal [default=False]",
     )
     parser.add_argument(
         "--output_chunks",
@@ -101,12 +79,6 @@
         default={},
         help="Chunks for writing data to file (e.g. init_date=-1 lead_time=-1)",
     )
-=======
-    parser.add_argument("--base_period", type=str, nargs=2,
-                        help="Start and end date for baseline (YYYY-MM-DD format)")
-    parser.add_argument("--output_chunks", type=str, nargs='*', action=general_utils.store_dict,
-                        default={}, help="Chunks for writing data to file (e.g. init_date=-1 lead_time=-1)")
->>>>>>> cc1ac739
 
     args = parser.parse_args()
     _main(args)